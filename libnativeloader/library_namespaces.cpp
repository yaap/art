--- conflicted
+++ resolved
@@ -301,8 +301,6 @@
     }
   }
 
-<<<<<<< HEAD
-=======
   auto apex_ns_name = FindApexNamespaceName(dex_path);
   if (apex_ns_name.ok()) {
     const auto& jni_libs = apex_jni_libraries(*apex_ns_name);
@@ -317,17 +315,6 @@
     }
   }
 
-  // TODO(b/143733063): Remove it after library path of apex module is supported.
-  auto cronet_ns =
-      NativeLoaderNamespace::GetExportedNamespace(kCronetNamespaceName, is_bridged);
-  if (cronet_ns.ok()) {
-    linked = app_ns->Link(*cronet_ns, cronet_public_libraries());
-    if (!linked.ok()) {
-      return linked.error();
-    }
-  }
-
->>>>>>> 0a3f7967
   // Give access to StatsdAPI libraries
   auto statsd_ns =
       NativeLoaderNamespace::GetExportedNamespace(kStatsdNamespaceName, is_bridged);
